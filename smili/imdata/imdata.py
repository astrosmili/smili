--- conflicted
+++ resolved
@@ -1006,12 +1006,7 @@
             gamma=0.5,
             vmax=None,
             vmin=None,
-<<<<<<< HEAD
-            relative=True,
-            angunit=None,
-=======
             relative=False,
->>>>>>> 3262634d
             fluxunit="jy",
             saunit="pixel",
             restore=False,
