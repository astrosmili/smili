--- conflicted
+++ resolved
@@ -358,23 +358,8 @@
             model = self._call_fftlib(imfits=imfits,mask=mask,amptable=amptable,
                                     istokes=istokes, ifreq=ifreq)
         else:
-<<<<<<< HEAD
-            Ndata = model[1]
-            resida = model[0][3]
-            residtable = self.copy()
-            residtable["amp"] = resida
-            residtable["phase"] = np.zeros(Ndata)
-
-        return residtable
-
-    def residual_image3d(self, movie, mask=None, amptable=False, istokes=0, ifreq=0):
-        #uvdata VisTable object (storing residual full complex visibility)
-        model = self._call_fftlib3d(movie=movie,mask=mask,amptable=amptable,
-                                    istokes=istokes, ifreq=ifreq)
-=======
             print("[Error] imfits is not IMFITS nor MOVIE object")
             return -1
->>>>>>> 8054e4ea
 
         if not amptable:
             residr = model[0][4]
@@ -420,119 +405,6 @@
         ifreq = ifreq
 
         # size of images
-<<<<<<< HEAD
-        Iin = np.float64(imfits.data[istokes, ifreq])
-        Nx = imfits.header["nx"]
-        Ny = imfits.header["ny"]
-        Nyx = Nx * Ny
-
-        # pixel coordinates
-        x, y = imfits.get_xygrid(twodim=True, angunit="rad")
-        xidx = np.arange(Nx) + 1
-        yidx = np.arange(Ny) + 1
-        xidx, yidx = np.meshgrid(xidx, yidx)
-        Nxref = imfits.header["nxref"]
-        Nyref = imfits.header["nyref"]
-        dx_rad = np.deg2rad(imfits.header["dx"])
-        dy_rad = np.deg2rad(imfits.header["dy"])
-
-        # apply the imaging area
-        Iin = Iin.reshape(Nyx)
-        x = x.reshape(Nyx)
-        y = y.reshape(Nyx)
-        xidx = xidx.reshape(Nyx)
-        yidx = yidx.reshape(Nyx)
-
-        # Full Complex Visibility
-        if not amptable:
-            Ndata = 0
-            fcvtable = self.copy()
-            vfcvr = fcvtable.real()
-            vfcvi = fcvtable.imag()
-            varfcv = np.square(fcvtable.sigma.values)
-            Ndata += len(varfcv)
-
-            # get uv coordinates and uv indice
-            u, v, uvidxfcv, uvidxamp, uvidxcp, uvidxca = get_uvlist(
-                fcvtable=fcvtable, amptable=None, bstable=None, catable=None
-            )
-
-            # normalize u, v coordinates
-            u *= 2*np.pi*dx_rad
-            v *= 2*np.pi*dy_rad
-
-            # run model_fcv
-            model = fortlib.fftlib.model_fcv(
-                # Images
-                iin=np.float64(Iin),
-                xidx=np.int32(xidx),
-                yidx=np.int32(yidx),
-                nxref=np.float64(Nxref),
-                nyref=np.float64(Nyref),
-                nx=np.int32(Nx),
-                ny=np.int32(Ny),
-                # UV coordinates,
-                u=np.float64(u),
-                v=np.float64(v),
-                # Full Complex Visibilities
-                uvidxfcv=np.int32(uvidxfcv),
-                vfcvr=np.float64(vfcvr),
-                vfcvi=np.float64(vfcvi),
-                varfcv=np.float64(varfcv)
-            )
-
-            return model,Ndata
-
-        else:
-            Ndata = 0
-            amptable = self.copy()
-            dammyreal = np.zeros(1, dtype=np.float64)
-            vfcvr = dammyreal
-            vfcvi = dammyreal
-            varfcv = dammyreal
-            vamp = np.array(amptable["amp"], dtype=np.float64)
-            varamp = np.square(np.array(amptable["sigma"], dtype=np.float64))
-            Ndata += len(vamp)
-
-            # get uv coordinates and uv indice
-            u, v, uvidxfcv, uvidxamp, uvidxcp, uvidxca = get_uvlist(
-                fcvtable=None, amptable=amptable, bstable=None, catable=None
-            )
-
-
-            # normalize u, v coordinates
-            u *= 2*np.pi*dx_rad
-            v *= 2*np.pi*dy_rad
-
-            # run model_fcv
-            model = fortlib.fftlib.model_amp(
-                    # Images
-                    iin=np.float64(Iin),
-                    xidx=np.int32(xidx),
-                    yidx=np.int32(yidx),
-                    nxref=np.float64(Nxref),
-                    nyref=np.float64(Nyref),
-                    nx=np.int32(Nx),
-                    ny=np.int32(Ny),
-                    # UV coordinates,
-                    u=u,
-                    v=v,
-                    #
-                    uvidxamp=np.int32(uvidxamp),
-                    vamp=np.float64(vamp),
-                    varamp=np.float64(varamp)
-                    )
-            return model,Ndata
-
-    def chisq_image3d(self, movie, mask=None, amptable=False, istokes=0, ifreq=0):
-        # calcurate chisqared and reduced chisqred.
-        model = self._call_fftlib3d(movie=movie,mask=mask,amptable=amptable,
-                                  istokes=istokes, ifreq=ifreq)
-        chisq = model[0][0]
-        Ndata = model[1]
-        if not amptable:
-            rchisq = chisq/(Ndata*2)
-=======
         if(isinstance(imfits,imdata.IMFITS)):
             Iin = np.float64(imfits.data[istokes, ifreq])
             image = imfits
@@ -544,7 +416,6 @@
             for im in movie.images:
                 Iin.append(np.float64(im.data[istokes, ifreq]))
                 image = movie.images[0]
->>>>>>> 8054e4ea
         else:
             print("[Error] imfits=%s is not IMFITS nor MOVIE object" % (imfits))
             return -1
@@ -2019,11 +1890,7 @@
         imageout.update_fits()
         return imageout
 
-<<<<<<< HEAD
-    def plot_model_amp(self, outimage, filename=None, plotargs={'ms': 1., }):
-=======
     def plot_model_fcv(self, outimage, filename=None, plotargs={'ms': 1., }):
->>>>>>> 8054e4ea
         '''
         Make summary pdf figures and csv file of checking model, residual
         and chisquare of real and imaginary parts of visibility for each baseline
@@ -2045,14 +1912,6 @@
 
         if filename is not None:
             pdf = PdfPages(filename)
-<<<<<<< HEAD
-
-        # model,residual,chisq
-        nullfmt = NullFormatter()
-        model = self.eval_image(imfits=outimage,mask=None,amptable=True,istokes=0,ifreq=0)
-        resid = self.residual_image(imfits=outimage,mask=None,amptable=True,istokes=0,ifreq=0)
-        chisq,rchisq = self.chisq_image(imfits=outimage,mask=None,amptable=True,istokes=0,ifreq=0)
-=======
         else:
             filename = "model"
             pdf = PdfPages(filename)
@@ -2062,27 +1921,18 @@
         model = self.eval_image(imfits=outimage,mask=None)
         resid = self.residual_image(imfits=outimage,mask=None)
         chisq,rchisq = self.chisq_image(imfits=outimage,mask=None)
->>>>>>> 8054e4ea
 
         # set figure size
         util.matplotlibrc(ncols=2, nrows=2, width=500, height=300)
 
         # First figure: All data
         fig, axs = plt.subplots(nrows=2, ncols=2)
-<<<<<<< HEAD
-=======
         plt.suptitle(r"$\chi ^2$"+"=%04f"%(chisq)+", "+r"$\chi ^2 _{\nu}$"+"=%04f"%(rchisq),fontsize=18)
->>>>>>> 8054e4ea
         plt.subplots_adjust(hspace=0.4)
 
         # 1. Radplot of visibilities
         ax = axs[0,0]
         plt.sca(ax)
-<<<<<<< HEAD
-        plt.title("Radplot of Amplitudes")
-        self.radplot(datatype="amp", color="black",errorbar=False, **plotargs)
-        model.radplot(datatype="amp", color="red",  errorbar=False, **plotargs)
-=======
         plt.title("Radplot of Visibilities")
         plotargs1=copy.deepcopy(plotargs)
         plotargs1["label"]="Real"
@@ -2103,7 +1953,6 @@
         plt.locator_params(axis='x',nbins=6)
         plt.locator_params(axis='y',nbins=6)
         plt.legend(loc='best',markerscale=2.,ncol=4,handlelength=0.1,mode="expand")
->>>>>>> 8054e4ea
 
         # 2. Radplot of normalized residuals
         ax = axs[1,0]
@@ -2510,15 +2359,6 @@
 
         # tplot==========================
         baselines= self.baseline_list()
-<<<<<<< HEAD
-        Ntri = len(baselines)
-        for itri in xrange(Ntri):
-            st1 = baselines[itri][0]
-            st2 = baselines[itri][1]
-
-            frmid =  table["st1name"] == st1
-            frmid &= table["st2name"] == st2
-=======
         Nbsl = len(baselines)
         for ibsl in xrange(Nbsl):
             st1 = baselines[ibsl][0]
@@ -2526,7 +2366,6 @@
 
             frmid =  self["st1name"] == st1
             frmid &= self["st2name"] == st2
->>>>>>> 8054e4ea
             idx = np.where(frmid == True)
             single = self.loc[idx[0], :]
 
@@ -2646,7 +2485,6 @@
             chiconcat.append(chisq)
             rchiconcat.append(rchisq)
             tchiconcat.append(chisq/tNdata)
-<<<<<<< HEAD
 
         stconcat.insert("total")
         Ndataconcat.insert(np.sum(Ndataconcat))
@@ -2662,8 +2500,6 @@
         table["rchisq_bl"] = rchiconcat
         table["rchisq_total"] = tchiconcat
         table.to_csv(filename+".csv")
-=======
->>>>>>> 8054e4ea
 
         # plot residual of triangles
         util.matplotlibrc(ncols=1, nrows=3, width=700, height=400)
@@ -2677,25 +2513,12 @@
         plt.xticks(rotation=90)
         plt.grid(True)
         plt.ylabel(r"$\chi ^2$")
-<<<<<<< HEAD
-=======
         plt.locator_params(axis='y',nbins=6)
->>>>>>> 8054e4ea
 
         ax = axs[1]
         plt.sca(ax)
         plt.title(r"$\chi ^2 _{\nu}$"+" for each baseline")
         plt.plot(stconcat,rchiconcat,"o")
-<<<<<<< HEAD
-        plt.ylabel(r"$\chi ^2 _{\nu}$")
-        plt.xticks(rotation=90)
-        plt.grid(True)
-
-        if filename is not None:
-            pdf.savefig()
-            plt.close()
-
-=======
         plt.xticks(rotation=90)
         plt.grid(True)
         plt.ylabel(r"$\chi ^2 _{\nu}$")
@@ -2710,7 +2533,6 @@
         plt.ylabel(r"$\chi ^2_{\rm total}$")
         plt.locator_params(axis='y',nbins=6)
 
->>>>>>> 8054e4ea
         # close pdf file
         if filename is not None:
             pdf.savefig()
@@ -2719,8 +2541,6 @@
 
         matplotlib.rcdefaults()
 
-<<<<<<< HEAD
-=======
         # make csv table
         stconcat.insert(0,"total")
         Ndataconcat.insert(0,np.sum(Ndataconcat))
@@ -2736,7 +2556,6 @@
         table.to_csv(filename+".csv")
 
 
->>>>>>> 8054e4ea
 
 class VisSeries(UVSeries):
 
